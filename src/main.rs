use z3::{Config, Context, Solver, Sort, FuncDecl, Symbol, DatatypeBuilder, ast::{Ast, Dynamic}};
use std::collections::HashMap;
use std::fs;
<<<<<<< HEAD
use indicatif::{ProgressBar, ProgressStyle, MultiProgress, ProgressState, ProgressFinish};
use console::Term;
use std::time::Duration;
use std::thread;
=======
use std::env;
use std::io::{self, Write};
>>>>>>> 432ef999

mod types;
mod university_types;
<<<<<<< HEAD
mod parser;
mod abac_solver;
mod edocumentTypes;
mod edocumentParser;
mod edocument_abac_solver;

use crate::university_types::UniversityAbacData;
use parser::{UniversityAbacParser, ParseError};
use abac_solver::{UniversityAbacSolver, AccessResult, RuleAccessResults};
use edocumentTypes::{
    EdocumentAbacData, EdocumentUserAttribute, EdocumentResourceAttribute, EdocumentRule,
    Role, Position as EdocumentPosition, Tenant, Department as EdocumentDepartment, Office, DocumentType, Action as EdocumentAction
};
use edocumentParser::{EdocumentAbacParser, ParseError as EdocumentParseError};
use edocument_abac_solver::{EdocumentAbacSolver, EdocumentAccessResult};

/// プログレスバーを作成するヘルパー関数
fn create_progress_bar(len: u64, message: &str) -> ProgressBar {
    let pb = ProgressBar::new(len);
    pb.set_style(
        ProgressStyle::default_bar()
            .template("{spinner:.green} [{elapsed_precise}] {bar:40.cyan/blue} {pos:>7}/{len:7} {msg}")
            .unwrap()
            .progress_chars("█▉▊▋▌▍▎▏  ")
    );
    pb.set_message(message.to_string());
    pb
}

/// スピナーを作成するヘルパー関数
fn create_spinner(message: &str) -> ProgressBar {
    let spinner = ProgressBar::new_spinner();
    spinner.set_style(
        ProgressStyle::default_spinner()
            .template("{spinner:.green} [{elapsed_precise}] {msg}")
            .unwrap()
    );
    spinner.set_message(message.to_string());
    spinner.enable_steady_tick(Duration::from_millis(100));
    spinner
}

/// Z3設定を最適化して作成する
fn create_optimized_z3_context() -> Context {
    let mut cfg = Config::new();
    
    // 環境変数でメモリ制限を設定可能にする
    let memory_limit = std::env::var("Z3_MEMORY_LIMIT")
        .unwrap_or_else(|_| "16384".to_string());
    let memory_high_watermark = std::env::var("Z3_MEMORY_HIGH_WATERMARK")
        .unwrap_or_else(|_| "12288".to_string());
    let timeout = std::env::var("Z3_TIMEOUT")
        .unwrap_or_else(|_| "1800000".to_string());
    
    // メモリ制限を設定
    cfg.set_param_value("memory_max_size", &memory_limit);
    cfg.set_param_value("memory_high_watermark_mb", &memory_high_watermark);
    cfg.set_param_value("sat.max_memory", &memory_limit);
    
    // タイムアウトを設定
    cfg.set_param_value("timeout", &timeout);
    cfg.set_param_value("sat.timeout", &timeout);
    
    // より多くのメモリ割り当てを許可
    cfg.set_param_value("memory_max_alloc_count", "0"); // 無制限
    
    // SAT solver の設定を最適化
    cfg.set_param_value("sat.restart", "ema");
    cfg.set_param_value("sat.variable_decay", "120");
    cfg.set_param_value("sat.random_freq", "0.02");
    
    // その他の最適化
    cfg.set_param_value("auto_config", "false");
    cfg.set_param_value("smt.arith.auto_config_simplex", "true");
    cfg.set_param_value("smt.case_split", "3");
    
    println!("Z3 optimized configuration set:");
    println!("- Memory max size: {}MB", memory_limit);
    println!("- Memory high watermark: {}MB", memory_high_watermark);
    println!("- SAT solver max memory: {}MB", memory_limit);
    println!("- Timeout: {}ms", timeout);
    println!("- SAT solver restart strategy: ema");
    println!("- Variable decay: 120");
    println!();
    println!("You can customize these settings with environment variables:");
    println!("- Z3_MEMORY_LIMIT: Memory limit in MB (default: 16384)");
    println!("- Z3_MEMORY_HIGH_WATERMARK: Memory high watermark in MB (default: 12288)");
    println!("- Z3_TIMEOUT: Timeout in milliseconds (default: 1800000)");
    println!();
    
    Context::new(&cfg)
=======
mod edocument_types;
mod simple_loop;

use crate::university_types::{UniversityAbacData, UniversityAbac, UniversityDomainParser};
use crate::edocument_types::{EdocumentAbacData, EdocumentAbac, EdocumentDomainParser};
use crate::types::GenericAbacParser;
use simple_loop::{detailed_university_analysis, detailed_edocument_analysis};

#[derive(Debug, Clone)]
enum Domain {
    University,
    Edocument,
}

impl Domain {
    fn file_path(&self) -> &'static str {
        match self {
            Domain::University => "data/university.abac",
            Domain::Edocument => "data/edocument_large.abac",
        }
    }

    fn name(&self) -> &'static str {
        match self {
            Domain::University => "University",
            Domain::Edocument => "E-Document Management",
        }
    }
>>>>>>> 432ef999
}

fn main() -> Result<(), Box<dyn std::error::Error>> {
    let args: Vec<String> = env::args().collect();
    
    let domain = if args.len() > 1 {
        // コマンドライン引数で指定
        match args[1].as_str() {
            "university" | "uni" => Domain::University,
            "edocument" | "edoc" => Domain::Edocument,
            _ => {
                eprintln!("不明なドメイン: {}. 利用可能: university, edocument", args[1]);
                std::process::exit(1);
            }
        }
    } else {
        // 対話式選択
        select_domain_interactive()?
    };

    println!("=== {} ドメインを使用して実行します ===", domain.name());
    
    match domain {
        Domain::University => run_university_analysis()?,
        Domain::Edocument => run_edocument_analysis()?,
    }

    Ok(())
}

fn select_domain_interactive() -> Result<Domain, Box<dyn std::error::Error>> {
    println!("=== ABAC ソルバー ===");
    println!("実行するドメインを選択してください:");
    println!("1. University (大学管理システム)");
    println!("2. E-Document Management (文書管理システム)");
    print!("選択 (1-2): ");
    io::stdout().flush()?;

    let mut input = String::new();
    io::stdin().read_line(&mut input)?;
    
    match input.trim() {
        "1" => Ok(Domain::University),
        "2" => Ok(Domain::Edocument),
        _ => {
            println!("無効な選択です。デフォルトでUniversityを使用します。");
            Ok(Domain::University)
        }
    }
}

fn run_university_analysis() -> Result<(), Box<dyn std::error::Error>> {
    println!("=== University.abacファイルをパースします ===");
    let parser = GenericAbacParser::new(UniversityDomainParser);
    let parsed_abac = parser.parse_file("data/university.abac")?;
    
    println!("=== パース結果をJSONに出力中... ===");
    let parsed_abac_copy = parsed_abac.clone();
    output_university_to_json(parsed_abac_copy)?;

    println!("=== 詳細分析を実行します ===");
    detailed_university_analysis(parsed_abac)?;

    println!("=== パース結果をもとにZ3におけるconstraintsを生成 ===");
    println!("=== Z3による検証を実行 ===");
    // TODO: 実行時間を測定する

    Ok(())
}

fn run_edocument_analysis() -> Result<(), Box<dyn std::error::Error>> {
    println!("=== Edocument.abacファイルをパースします ===");
    let parser = GenericAbacParser::new(EdocumentDomainParser);
    let parsed_abac = parser.parse_file("data/edocument_large.abac")?;
    
    println!("=== パース結果をJSONに出力中... ===");
    let parsed_abac_copy = parsed_abac.clone();
    output_edocument_to_json(parsed_abac_copy)?;

    println!("=== 詳細分析を実行します ===");
    detailed_edocument_analysis(parsed_abac)?;
    // TODO: 実行時間を測定する

    Ok(())
}

fn output_university_to_json(parsed_abac: UniversityAbac) -> Result<(), Box<dyn std::error::Error>> {
    let json_string = serde_json::to_string_pretty(&parsed_abac)?;
    let output_file = "output/parsed_university.json";
    std::fs::create_dir_all("output")?;
    std::fs::write(output_file, json_string)?;
    println!("=== 出力完了: {} ===", output_file);
    Ok(())
}

fn output_edocument_to_json(parsed_abac: EdocumentAbac) -> Result<(), Box<dyn std::error::Error>> {
    let json_string = serde_json::to_string_pretty(&parsed_abac)?;
    let output_file = "output/parsed_edocument.json";
    std::fs::create_dir_all("output")?;
    std::fs::write(output_file, json_string)?;
    println!("=== 出力完了: {} ===", output_file);
    Ok(())
}<|MERGE_RESOLUTION|>--- conflicted
+++ resolved
@@ -1,111 +1,11 @@
 use z3::{Config, Context, Solver, Sort, FuncDecl, Symbol, DatatypeBuilder, ast::{Ast, Dynamic}};
 use std::collections::HashMap;
 use std::fs;
-<<<<<<< HEAD
-use indicatif::{ProgressBar, ProgressStyle, MultiProgress, ProgressState, ProgressFinish};
-use console::Term;
-use std::time::Duration;
-use std::thread;
-=======
 use std::env;
 use std::io::{self, Write};
->>>>>>> 432ef999
 
 mod types;
 mod university_types;
-<<<<<<< HEAD
-mod parser;
-mod abac_solver;
-mod edocumentTypes;
-mod edocumentParser;
-mod edocument_abac_solver;
-
-use crate::university_types::UniversityAbacData;
-use parser::{UniversityAbacParser, ParseError};
-use abac_solver::{UniversityAbacSolver, AccessResult, RuleAccessResults};
-use edocumentTypes::{
-    EdocumentAbacData, EdocumentUserAttribute, EdocumentResourceAttribute, EdocumentRule,
-    Role, Position as EdocumentPosition, Tenant, Department as EdocumentDepartment, Office, DocumentType, Action as EdocumentAction
-};
-use edocumentParser::{EdocumentAbacParser, ParseError as EdocumentParseError};
-use edocument_abac_solver::{EdocumentAbacSolver, EdocumentAccessResult};
-
-/// プログレスバーを作成するヘルパー関数
-fn create_progress_bar(len: u64, message: &str) -> ProgressBar {
-    let pb = ProgressBar::new(len);
-    pb.set_style(
-        ProgressStyle::default_bar()
-            .template("{spinner:.green} [{elapsed_precise}] {bar:40.cyan/blue} {pos:>7}/{len:7} {msg}")
-            .unwrap()
-            .progress_chars("█▉▊▋▌▍▎▏  ")
-    );
-    pb.set_message(message.to_string());
-    pb
-}
-
-/// スピナーを作成するヘルパー関数
-fn create_spinner(message: &str) -> ProgressBar {
-    let spinner = ProgressBar::new_spinner();
-    spinner.set_style(
-        ProgressStyle::default_spinner()
-            .template("{spinner:.green} [{elapsed_precise}] {msg}")
-            .unwrap()
-    );
-    spinner.set_message(message.to_string());
-    spinner.enable_steady_tick(Duration::from_millis(100));
-    spinner
-}
-
-/// Z3設定を最適化して作成する
-fn create_optimized_z3_context() -> Context {
-    let mut cfg = Config::new();
-    
-    // 環境変数でメモリ制限を設定可能にする
-    let memory_limit = std::env::var("Z3_MEMORY_LIMIT")
-        .unwrap_or_else(|_| "16384".to_string());
-    let memory_high_watermark = std::env::var("Z3_MEMORY_HIGH_WATERMARK")
-        .unwrap_or_else(|_| "12288".to_string());
-    let timeout = std::env::var("Z3_TIMEOUT")
-        .unwrap_or_else(|_| "1800000".to_string());
-    
-    // メモリ制限を設定
-    cfg.set_param_value("memory_max_size", &memory_limit);
-    cfg.set_param_value("memory_high_watermark_mb", &memory_high_watermark);
-    cfg.set_param_value("sat.max_memory", &memory_limit);
-    
-    // タイムアウトを設定
-    cfg.set_param_value("timeout", &timeout);
-    cfg.set_param_value("sat.timeout", &timeout);
-    
-    // より多くのメモリ割り当てを許可
-    cfg.set_param_value("memory_max_alloc_count", "0"); // 無制限
-    
-    // SAT solver の設定を最適化
-    cfg.set_param_value("sat.restart", "ema");
-    cfg.set_param_value("sat.variable_decay", "120");
-    cfg.set_param_value("sat.random_freq", "0.02");
-    
-    // その他の最適化
-    cfg.set_param_value("auto_config", "false");
-    cfg.set_param_value("smt.arith.auto_config_simplex", "true");
-    cfg.set_param_value("smt.case_split", "3");
-    
-    println!("Z3 optimized configuration set:");
-    println!("- Memory max size: {}MB", memory_limit);
-    println!("- Memory high watermark: {}MB", memory_high_watermark);
-    println!("- SAT solver max memory: {}MB", memory_limit);
-    println!("- Timeout: {}ms", timeout);
-    println!("- SAT solver restart strategy: ema");
-    println!("- Variable decay: 120");
-    println!();
-    println!("You can customize these settings with environment variables:");
-    println!("- Z3_MEMORY_LIMIT: Memory limit in MB (default: 16384)");
-    println!("- Z3_MEMORY_HIGH_WATERMARK: Memory high watermark in MB (default: 12288)");
-    println!("- Z3_TIMEOUT: Timeout in milliseconds (default: 1800000)");
-    println!();
-    
-    Context::new(&cfg)
-=======
 mod edocument_types;
 mod simple_loop;
 
@@ -134,7 +34,6 @@
             Domain::Edocument => "E-Document Management",
         }
     }
->>>>>>> 432ef999
 }
 
 fn main() -> Result<(), Box<dyn std::error::Error>> {
