--- conflicted
+++ resolved
@@ -4,7 +4,6 @@
 edition = "2021"
 
 [dependencies]
-<<<<<<< HEAD
 z3 = "0.13.1"
 regex = "1.0"
 serde = { version = "1.0", features = ["derive"] }
@@ -12,13 +11,4 @@
 clap = { version = "4.0", features = ["derive"] }
 indicatif = "0.17"
 console = "0.15"
-rayon = "1.5"
-=======
-clap = { version = "4.0", features = ["derive"] }
-regex = "1.5"
-z3 = "0.12"
-indicatif = "0.17"
-rayon = "1.8"
-serde = { version = "1.0", features = ["derive"] }
-serde_json = "1.0"
->>>>>>> b5e6e66f
+rayon = "1.5"